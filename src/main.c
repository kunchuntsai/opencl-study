#include <stdio.h>
#include <stdlib.h>
#include <string.h>

#include "algorithm_runner.h"
#include "utils/cache_manager.h"
#include "utils/config.h"
#include "utils/op_registry.h"
#include "utils/opencl_utils.h"
#include "utils/safe_ops.h"

/* MISRA-C:2023 Rule 21.3: Avoid dynamic memory allocation */
#define MAX_PATH_LENGTH 512

static unsigned char gpu_output_buffer[MAX_IMAGE_SIZE];
static unsigned char ref_output_buffer[MAX_IMAGE_SIZE];

/* Forward declarations */
static int SelectAlgorithmAndVariant(const Config* config, int provided_variant_index,
                                        Algorithm** selected_algo, KernelConfig** variants,
                                        int* variant_count, int* selected_variant_index);

int main(int argc, char** argv) {
  Config config;
  OpenCLEnv env;
  int variant_index;
  Algorithm* algo;
  KernelConfig* variants[MAX_KERNEL_CONFIGS];
  int variant_count;
  int parse_result;
  int opencl_result;
  long temp_index;
  char config_path[MAX_PATH_LENGTH];
  const char* config_input;

  /* Check for help flags */
  if ((argc == 2) && ((strcmp(argv[1], "--help") == 0) || (strcmp(argv[1], "-h") == 0) ||
                      (strcmp(argv[1], "help") == 0))) {
    (void)printf("Usage: %s <algorithm> [variant_index]\n", argv[0]);
    (void)printf("\n");
    (void)printf("Available Algorithms:\n");
    ListAlgorithms();
    return 0;
  }

  /* Check command line arguments */
  if (argc > 3) {
    (void)fprintf(stderr, "Error: Too many arguments\n");
    (void)fprintf(stderr, "Usage: %s <algorithm> [variant_index]\n", argv[0]);
    (void)fprintf(stderr, "Run '%s --help' for more information\n", argv[0]);
    return 1;
  }

  /* Parse command line arguments - MISRA-C:2023 Rule 21.8: Avoid atoi() */
  if (argc < 2) {
    (void)fprintf(stderr, "Error: Algorithm name required\n");
    (void)fprintf(stderr, "Usage: %s <algorithm> [variant_index]\n", argv[0]);
    (void)fprintf(stderr, "\nAvailable algorithms:\n");
    ListAlgorithms();
    (void)fprintf(stderr, "\nRun '%s --help' for more information\n", argv[0]);
    return 1;
  }

  /* Argument 1: Algorithm name (required) */
  config_input = argv[1];

  /* Argument 2: Variant index (optional, default: interactive) */
  if (argc == 3) {
    if (!SafeStrtol(argv[2], &temp_index)) {
      (void)fprintf(stderr, "Invalid variant index: %s\n", argv[2]);
      return 1;
    }
<<<<<<< HEAD

    /* 5. Initialize cache directories for this algorithm */
    if (cache_init(algo->id, variants[variant_index]->variant_id) != 0) {
        (void)fprintf(stderr, "Warning: Failed to initialize cache directories for %s\n", algo->id);
=======
    variant_index = (int)temp_index;
  } else {
    variant_index = -1;
  }

  /* Resolve algorithm name to config path (config/<name>.ini) */
  if (ResolveConfigPath(config_input, config_path, sizeof(config_path)) != 0) {
    (void)fprintf(stderr, "Failed to resolve config path: %s\n", config_input);
    return 1;
  }

  /* 1. Parse configuration */
  parse_result = ParseConfig(config_path, &config);
  if (parse_result != 0) {
    (void)fprintf(stderr, "Failed to parse %s\n", config_path);
    return 1;
  }

  /* Auto-derive op_id from filename if not specified in config */
  if ((config.op_id[0] == '\0') || (strcmp(config.op_id, "config") == 0)) {
    if (ExtractOpIdFromPath(config_path, config.op_id, sizeof(config.op_id)) != 0) {
      (void)fprintf(stderr, "Warning: Could not derive op_id from filename\n");
>>>>>>> 9278f504
    }
  }

  /* 3. Select algorithm and kernel variant (with user interaction if needed) */
  if (SelectAlgorithmAndVariant(&config, variant_index, &algo, variants, &variant_count,
                                   &variant_index) != 0) {
    return 1;
  }

  /* 2. Initialize OpenCL */
  (void)printf("=== OpenCL Initialization ===\n");
  opencl_result = OpenclInit(&env);
  if (opencl_result != 0) {
    (void)fprintf(stderr, "Failed to initialize OpenCL\n");
    return 1;
  }

  /* 5. Initialize cache directories for this algorithm */
  if (CacheInit(algo->id) != 0) {
    (void)fprintf(stderr, "Warning: Failed to initialize cache directories for %s\n", algo->id);
  }

  /* 7. Run algorithm */
  (void)printf("\n=== Running %s (variant: %s) ===\n", algo->name,
               variants[variant_index]->variant_id);
  RunAlgorithm(algo, variants[variant_index], &config, &env, gpu_output_buffer, ref_output_buffer);

  /* Cleanup */
  OpenclCleanup(&env);
  return 0;
}

/**
 * @brief Select algorithm and kernel variant (with user interaction if needed)
 *
 * This function:
 * 1. Displays available algorithms and selects the one from config
 * 2. Gets and displays kernel variants for the selected algorithm
 * 3. Selects variant (from command line parameter or interactive prompt)
 * 4. Validates the selection
 *
 * @param[in] config Configuration containing op_id
 * @param[in] provided_variant_index Variant index from command line, or -1 for
 * interactive
 * @param[out] selected_algo Pointer to receive the selected algorithm
 * @param[out] variants Array to receive variant configurations
 * @param[out] variant_count Number of variants found
 * @param[out] selected_variant_index The selected variant index
 * @return 0 on success, -1 on error
 */
static int SelectAlgorithmAndVariant(const Config* config, int provided_variant_index,
                                        Algorithm** selected_algo, KernelConfig** variants,
                                        int* variant_count, int* selected_variant_index) {
  Algorithm* algo;
  int get_variants_result;
  int i;
  char input_buffer[32];
  char* newline_pos;
  long temp_index;

  if ((config == NULL) || (selected_algo == NULL) || (variants == NULL) ||
      (variant_count == NULL) || (selected_variant_index == NULL)) {
    return -1;
  }

  /* Step 1: Display available algorithms */
  (void)printf("\n=== Available Algorithms ===\n");
  ListAlgorithms();
  (void)printf("\n");

  /* Step 2: Find selected algorithm based on config.op_id */
  algo = FindAlgorithm(config->op_id);
  if (algo == NULL) {
    (void)fprintf(stderr, "Error: Algorithm '%s' (from config) not found\n", config->op_id);
    (void)fprintf(stderr, "Please select from the available algorithms listed above.\n");
    return -1;
  }
  (void)printf("Selected algorithm from config: %s (ID: %s)\n", algo->name, algo->id);

  /* Step 3: Get kernel variants for selected algorithm */
  get_variants_result = GetOpVariants(config, algo->id, variants, variant_count);
  if ((get_variants_result != 0) || (*variant_count == 0)) {
    (void)fprintf(stderr, "No kernel variants configured for %s\n", algo->name);
    return -1;
  }

  /* Step 4: Display available variants */
  (void)printf("=== Available Variants for %s ===\n", algo->name);
  for (i = 0; i < *variant_count; i++) {
    (void)printf("  %d - %s\n", i, variants[i]->variant_id);
  }
  (void)printf("\n");

  /* Step 5: Select variant (from command line or interactive prompt) */
  if (provided_variant_index >= 0) {
    /* Variant index was provided via command line - validate it */
    *selected_variant_index = provided_variant_index;
    if ((*selected_variant_index < 0) || (*selected_variant_index >= *variant_count)) {
      (void)fprintf(stderr, "Error: Invalid variant index: %d (available: 0-%d)\n",
                    *selected_variant_index, *variant_count - 1);
      return -1;
    }
  } else {
    /* No variant index provided - prompt user interactively */
    (void)printf("Select variant (0-%d, default: 0): ", *variant_count - 1);
    if (fgets(input_buffer, sizeof(input_buffer), stdin) == NULL) {
      (void)fprintf(stderr, "Failed to read input\n");
      return -1;
    }

    /* Remove trailing newline if present */
    newline_pos = strchr(input_buffer, '\n');
    if (newline_pos != NULL) {
      *newline_pos = '\0';
    }

    /* If empty input, use default variant 0 */
    if (input_buffer[0] == '\0') {
      *selected_variant_index = 0;
    } else {
      if (!SafeStrtol(input_buffer, &temp_index)) {
        (void)fprintf(stderr, "Invalid variant selection\n");
        return -1;
      }
      *selected_variant_index = (int)temp_index;

      /* Validate range */
      if ((*selected_variant_index < 0) || (*selected_variant_index >= *variant_count)) {
        (void)fprintf(stderr, "Error: Invalid variant index: %d (available: 0-%d)\n",
                      *selected_variant_index, *variant_count - 1);
        return -1;
      }
    }
  }

  *selected_algo = algo;
  return 0;
}<|MERGE_RESOLUTION|>--- conflicted
+++ resolved
@@ -70,12 +70,6 @@
       (void)fprintf(stderr, "Invalid variant index: %s\n", argv[2]);
       return 1;
     }
-<<<<<<< HEAD
-
-    /* 5. Initialize cache directories for this algorithm */
-    if (cache_init(algo->id, variants[variant_index]->variant_id) != 0) {
-        (void)fprintf(stderr, "Warning: Failed to initialize cache directories for %s\n", algo->id);
-=======
     variant_index = (int)temp_index;
   } else {
     variant_index = -1;
@@ -98,7 +92,6 @@
   if ((config.op_id[0] == '\0') || (strcmp(config.op_id, "config") == 0)) {
     if (ExtractOpIdFromPath(config_path, config.op_id, sizeof(config.op_id)) != 0) {
       (void)fprintf(stderr, "Warning: Could not derive op_id from filename\n");
->>>>>>> 9278f504
     }
   }
 
