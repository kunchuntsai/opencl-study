--- conflicted
+++ resolved
@@ -224,46 +224,6 @@
         goto cleanup;
       }
     }
-<<<<<<< HEAD
-
-    /* Step 7: Verify GPU results against C reference */
-    op_params.gpu_output = gpu_output_buffer;
-    op_params.ref_output = ref_output_buffer;
-    passed = algo->verify_result(&op_params, &max_error);
-
-    /* Display results */
-    (void)printf("\n=== Results ===\n");
-    (void)printf("C Reference time: %.3f ms\n", ref_time);
-    (void)printf("OpenCL GPU time:  %.3f ms\n", gpu_time);
-    (void)printf("Speedup:          %.2fx\n", ref_time / gpu_time);
-    (void)printf("Verification:     %s\n", (passed != 0) ? "PASSED" : "FAILED");
-    (void)printf("Max error:        %.2f\n", (double)max_error);
-
-    /* Save output to timestamped directory */
-    {
-        const char* run_dir;
-        char output_path[512];
-        int path_result;
-
-        run_dir = cache_get_run_dir();
-        if (run_dir != NULL) {
-            path_result = snprintf(output_path, sizeof(output_path), "%s/out.bin", run_dir);
-            if ((path_result >= 0) && ((size_t)path_result < sizeof(output_path))) {
-                write_result = write_image(output_path, gpu_output_buffer,
-                                          config->src_width, config->src_height);
-                if (write_result == 0) {
-                    (void)printf("Output saved to: %s\n", output_path);
-                } else {
-                    (void)fprintf(stderr, "Failed to save output image\n");
-                }
-            } else {
-                (void)fprintf(stderr, "Failed to construct output path\n");
-            }
-        } else {
-            (void)fprintf(stderr, "Warning: Run directory not initialized, output not saved\n");
-        }
-    }
-=======
   }
 
   /* Step 5: Run OpenCL kernel (algorithm handles argument setting) */
@@ -314,7 +274,6 @@
   } else {
     (void)fprintf(stderr, "Failed to save output image\n");
   }
->>>>>>> 9278f504
 
 cleanup:
   /* Cleanup custom buffers */
